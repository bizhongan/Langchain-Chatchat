"""
调用示例: python llm_api_launch.py --model-path-address THUDM/chatglm2-6b@localhost@7650 THUDM/chatglm2-6b-32k@localhost@7651
其他fastchat.server.controller/worker/openai_api_server参数可按照fastchat文档调用
但少数非关键参数如--worker-address,--allowed-origins,--allowed-methods,--allowed-headers不支持

"""
import sys
import os

sys.path.append(os.path.dirname(os.path.dirname(__file__)))

import subprocess
import re
import logging
import argparse

LOG_PATH = "./logs/"
LOG_FORMAT = "%(asctime)s - %(filename)s[line:%(lineno)d] - %(levelname)s: %(message)s"
logger = logging.getLogger()
logger.setLevel(logging.INFO)
logging.basicConfig(format=LOG_FORMAT)

parser = argparse.ArgumentParser()
# ------multi worker-----------------
parser.add_argument('--model-path-address',
                    default="THUDM/chatglm2-6b@localhost@20002",
                    nargs="+",
                    type=str,
                    help="model path, host, and port, formatted as model-path@host@path")
# ---------------controller-------------------------

parser.add_argument("--controller-host", type=str, default="localhost")
parser.add_argument("--controller-port", type=int, default=21001)
parser.add_argument(
    "--dispatch-method",
    type=str,
    choices=["lottery", "shortest_queue"],
    default="shortest_queue",
)
controller_args = ["controller-host", "controller-port", "dispatch-method"]

# ----------------------worker------------------------------------------

parser.add_argument("--worker-host", type=str, default="localhost")
parser.add_argument("--worker-port", type=int, default=21002)
# parser.add_argument("--worker-address", type=str, default="http://localhost:21002")
# parser.add_argument(
#     "--controller-address", type=str, default="http://localhost:21001"
# )
parser.add_argument(
    "--model-path",
    type=str,
    default="lmsys/vicuna-7b-v1.3",
    help="The path to the weights. This can be a local folder or a Hugging Face repo ID.",
)
parser.add_argument(
    "--revision",
    type=str,
    default="main",
    help="Hugging Face Hub model revision identifier",
)
parser.add_argument(
    "--device",
    type=str,
    choices=["cpu", "cuda", "mps", "xpu"],
    default="cuda",
    help="The device type",
)
parser.add_argument(
    "--gpus",
    type=str,
    default="0",
    help="A single GPU like 1 or multiple GPUs like 0,2",
)
parser.add_argument("--num-gpus", type=int, default=1)
parser.add_argument(
    "--max-gpu-memory",
    type=str,
    default="20GiB",
    help="The maximum memory per gpu. Use a string like '13Gib'",
)
parser.add_argument(
    "--load-8bit", action="store_true", help="Use 8-bit quantization"
)
parser.add_argument(
    "--cpu-offloading",
    action="store_true",
    help="Only when using 8-bit quantization: Offload excess weights to the CPU that don't fit on the GPU",
)
parser.add_argument(
    "--gptq-ckpt",
    type=str,
    default=None,
    help="Load quantized model. The path to the local GPTQ checkpoint.",
)
parser.add_argument(
    "--gptq-wbits",
    type=int,
    default=16,
    choices=[2, 3, 4, 8, 16],
    help="#bits to use for quantization",
)
parser.add_argument(
    "--gptq-groupsize",
    type=int,
    default=-1,
    help="Groupsize to use for quantization; default uses full row.",
)
parser.add_argument(
    "--gptq-act-order",
    action="store_true",
    help="Whether to apply the activation order GPTQ heuristic",
)
parser.add_argument(
    "--model-names",
    type=lambda s: s.split(","),
    help="Optional display comma separated names",
)
parser.add_argument(
    "--limit-worker-concurrency",
    type=int,
    default=5,
    help="Limit the model concurrency to prevent OOM.",
)
parser.add_argument("--stream-interval", type=int, default=2)
parser.add_argument("--no-register", action="store_true")

worker_args = [
    "worker-host", "worker-port",
    "model-path", "revision", "device", "gpus", "num-gpus",
    "max-gpu-memory", "load-8bit", "cpu-offloading",
    "gptq-ckpt", "gptq-wbits", "gptq-groupsize",
    "gptq-act-order", "model-names", "limit-worker-concurrency",
    "stream-interval", "no-register",
    "controller-address","worker-address"
]
# -----------------openai server---------------------------

parser.add_argument("--server-host", type=str, default="localhost", help="host name")
parser.add_argument("--server-port", type=int, default=8888, help="port number")
parser.add_argument(
    "--allow-credentials", action="store_true", help="allow credentials"
)
# parser.add_argument(
#     "--allowed-origins", type=json.loads, default=["*"], help="allowed origins"
# )
# parser.add_argument(
#     "--allowed-methods", type=json.loads, default=["*"], help="allowed methods"
# )
# parser.add_argument(
#     "--allowed-headers", type=json.loads, default=["*"], help="allowed headers"
# )
parser.add_argument(
    "--api-keys",
    type=lambda s: s.split(","),
    help="Optional list of comma separated API keys",
)
server_args = ["server-host", "server-port", "allow-credentials", "api-keys",
               "controller-address"
               ]



# 0,controller, model_worker, openai_api_server
# 1, 命令行选项
# 2,LOG_PATH
# 3, log的文件名
base_launch_sh = "nohup python3 -m fastchat.serve.{0} {1} >{2}/{3}.log 2>&1 &"

# 0 log_path
# ! 1 log的文件名，必须与bash_launch_sh一致
# 2 controller, worker, openai_api_server
base_check_sh = """while [ `grep -c "Uvicorn running on" {0}/{1}.log` -eq '0' ];do
                        sleep 5s;
                        echo "wait {2} running"
                done
                echo '{2} running' """


def string_args(args, args_list):
    """将args中的key转化为字符串"""
    args_str = ""
    for key, value in args._get_kwargs():
        # args._get_kwargs中的key以_为分隔符,先转换，再判断是否在指定的args列表中
        key = key.replace("_", "-")
        if key not in args_list:
            continue
        # fastchat中port,host没有前缀，去除前缀
        key = key.split("-")[-1] if re.search("port|host", key) else key
        if not value:
            pass
        # 1==True ->  True
        elif isinstance(value, bool) and value == True:
            args_str += f" --{key} "
        elif isinstance(value, list) or isinstance(value, tuple) or isinstance(value, set):
            value = " ".join(value)
            args_str += f" --{key} {value} "
        else:
            args_str += f" --{key} {value} "

    return args_str


<<<<<<< HEAD
def launch_worker(item,args=args,worker_args=worker_args):
=======
def launch_worker(item,args,worker_args=worker_args):
>>>>>>> 8085bc38
    log_name = item.split("/")[-1].split("\\")[-1].replace("-", "_").replace("@", "_").replace(".", "_")
    # 先分割model-path-address,在传到string_args中分析参数
    args.model_path, args.worker_host, args.worker_port = item.split("@")
    args.worker_address = f"http://{args.worker_host}:{args.worker_port}"
    print("*" * 80)
    print(f"如长时间未启动，请到{LOG_PATH}{log_name}.log下查看日志")
    worker_str_args = string_args(args, worker_args)
    print(worker_str_args)
    worker_sh = base_launch_sh.format("model_worker", worker_str_args, LOG_PATH, f"worker_{log_name}")
    worker_check_sh = base_check_sh.format(LOG_PATH, f"worker_{log_name}", "model_worker")
    subprocess.run(worker_sh, shell=True, check=True)
    subprocess.run(worker_check_sh, shell=True, check=True)


<<<<<<< HEAD
def launch_all(args=args,
=======
def launch_all(args,
>>>>>>> 8085bc38
               controller_args=controller_args,
               worker_args=worker_args,
               server_args=server_args
               ):
<<<<<<< HEAD
=======
    print(f"Launching llm service,logs are located in {LOG_PATH}...")
    print(f"开始启动LLM服务,请到{LOG_PATH}下监控各模块日志...")
>>>>>>> 8085bc38
    controller_str_args = string_args(args, controller_args)
    controller_sh = base_launch_sh.format("controller", controller_str_args, LOG_PATH, "controller")
    controller_check_sh = base_check_sh.format(LOG_PATH, "controller", "controller")
    subprocess.run(controller_sh, shell=True, check=True)
    subprocess.run(controller_check_sh, shell=True, check=True)
    print(f"worker启动时间视设备不同而不同，约需3-10分钟，请耐心等待...")
    if isinstance(args.model_path_address, str):
        launch_worker(args.model_path_address,args=args,worker_args=worker_args)
    else:
        for idx, item in enumerate(args.model_path_address):
            print(f"开始加载第{idx}个模型:{item}")
            launch_worker(item,args=args,worker_args=worker_args)

    server_str_args = string_args(args, server_args)
    server_sh = base_launch_sh.format("openai_api_server", server_str_args, LOG_PATH, "openai_api_server")
    server_check_sh = base_check_sh.format(LOG_PATH, "openai_api_server", "openai_api_server")
    subprocess.run(server_sh, shell=True, check=True)
    subprocess.run(server_check_sh, shell=True, check=True)
    print("Launching LLM service done!")
    print("LLM服务启动完毕。")

if __name__ == "__main__":
    args = parser.parse_args()
    # 必须要加http//:，否则InvalidSchema: No connection adapters were found
    args = argparse.Namespace(**vars(args),
                            **{"controller-address": f"http://{args.controller_host}:{str(args.controller_port)}"})

    if args.gpus:
        if len(args.gpus.split(",")) < args.num_gpus:
            raise ValueError(
                f"Larger --num-gpus ({args.num_gpus}) than --gpus {args.gpus}!"
            )
        os.environ["CUDA_VISIBLE_DEVICES"] = args.gpus
    launch_all(args=args)<|MERGE_RESOLUTION|>--- conflicted
+++ resolved
@@ -201,11 +201,7 @@
     return args_str
 
 
-<<<<<<< HEAD
-def launch_worker(item,args=args,worker_args=worker_args):
-=======
 def launch_worker(item,args,worker_args=worker_args):
->>>>>>> 8085bc38
     log_name = item.split("/")[-1].split("\\")[-1].replace("-", "_").replace("@", "_").replace(".", "_")
     # 先分割model-path-address,在传到string_args中分析参数
     args.model_path, args.worker_host, args.worker_port = item.split("@")
@@ -220,20 +216,13 @@
     subprocess.run(worker_check_sh, shell=True, check=True)
 
 
-<<<<<<< HEAD
-def launch_all(args=args,
-=======
 def launch_all(args,
->>>>>>> 8085bc38
                controller_args=controller_args,
                worker_args=worker_args,
                server_args=server_args
                ):
-<<<<<<< HEAD
-=======
     print(f"Launching llm service,logs are located in {LOG_PATH}...")
     print(f"开始启动LLM服务,请到{LOG_PATH}下监控各模块日志...")
->>>>>>> 8085bc38
     controller_str_args = string_args(args, controller_args)
     controller_sh = base_launch_sh.format("controller", controller_str_args, LOG_PATH, "controller")
     controller_check_sh = base_check_sh.format(LOG_PATH, "controller", "controller")
