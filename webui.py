import gradio as gr
import os
import shutil
from chains.local_doc_qa import LocalDocQA
from configs.model_config import *
import nltk
<<<<<<< HEAD

nltk.data.path = [os.path.join(os.path.dirname(__file__), "nltk_data")] + nltk.data.path

# return top-k text chunk from vector store
VECTOR_SEARCH_TOP_K = 6

# LLM input history length
LLM_HISTORY_LEN = 3
=======
>>>>>>> fc6f0079

nltk.data.path = [os.path.join(os.path.dirname(__file__), "nltk_data")] + nltk.data.path

# return top-k text chunk from vector store
VECTOR_SEARCH_TOP_K = 6

# LLM input history length
LLM_HISTORY_LEN = 3


def get_vs_list():
    if not os.path.exists(VS_ROOT_PATH):
        return []
    return ["新建知识库"] + os.listdir(VS_ROOT_PATH)


vs_list = get_vs_list()

embedding_model_dict_list = list(embedding_model_dict.keys())

llm_model_dict_list = list(llm_model_dict.keys())

local_doc_qa = LocalDocQA()


def get_answer(query, vs_path, history, mode):
    if vs_path and mode == "知识库问答":
        resp, history = local_doc_qa.get_knowledge_based_answer(
            query=query, vs_path=vs_path, chat_history=history)
        source = "".join([f"""<details> <summary>出处 {i + 1}</summary>
{doc.page_content}

<b>所属文件：</b>{doc.metadata["source"]}
</details>""" for i, doc in enumerate(resp["source_documents"])])
        history[-1][-1] += source
    else:
        resp = local_doc_qa.llm._call(query)
        history = history + [[query, resp + ("\n\n当前知识库为空，如需基于知识库进行问答，请先加载知识库后，再进行提问。" if mode == "知识库问答" else "")]]
    return history, ""


def update_status(history, status):
    history = history + [[None, status]]
    print(status)
    return history


def init_model():
    try:
        local_doc_qa.init_cfg()
<<<<<<< HEAD
        return """模型已成功加载，请选择文件后点击"加载文件"按钮"""
    except Exception as e:
        print(e)
        return """模型未成功加载，请重新选择后点击"加载模型"按钮"""
=======
        local_doc_qa.llm._call("你好")
        return """模型已成功加载，可以开始对话，或从右侧选择模式后开始对话"""
    except Exception as e:
        print(e)
        return """模型未成功加载，请到页面左上角"模型配置"选项卡中重新选择后点击"加载模型"按钮"""
>>>>>>> fc6f0079


def reinit_model(llm_model, embedding_model, llm_history_len, use_ptuning_v2, top_k, history):
    try:
        local_doc_qa.init_cfg(llm_model=llm_model,
                              embedding_model=embedding_model,
                              llm_history_len=llm_history_len,
                              use_ptuning_v2=use_ptuning_v2,
                              top_k=top_k)
<<<<<<< HEAD
        model_status = """模型已成功重新加载，请选择文件后点击"加载文件"按钮"""
    except Exception as e:
        print(e)
        model_status = """模型未成功重新加载，请重新选择后点击"加载模型"按钮"""
    return history + [[None, model_status]]



def get_vector_store(filepath, history):
    if local_doc_qa.llm and local_doc_qa.embeddings:
        vs_path = local_doc_qa.init_knowledge_vector_store(["content/" + filepath])
        if vs_path:
            file_status = "文件已成功加载，请开始提问"
=======
        model_status = """模型已成功重新加载，可以开始对话，或从右侧选择模式后开始对话"""
    except Exception as e:
        print(e)
        model_status = """模型未成功重新加载，请到页面左上角"模型配置"选项卡中重新选择后点击"加载模型"按钮"""
    return history + [[None, model_status]]


def get_vector_store(vs_id, files, history):
    vs_path = VS_ROOT_PATH + vs_id
    filelist = []
    for file in files:
        filename = os.path.split(file.name)[-1]
        shutil.move(file.name, UPLOAD_ROOT_PATH + filename)
        filelist.append(UPLOAD_ROOT_PATH + filename)
    if local_doc_qa.llm and local_doc_qa.embeddings:
        vs_path, loaded_files = local_doc_qa.init_knowledge_vector_store(filelist, vs_path)
        if len(loaded_files):
            file_status = f"已上传 {'、'.join([os.path.split(i)[-1] for i in loaded_files])} 至知识库，并已加载知识库，请开始提问"
>>>>>>> fc6f0079
        else:
            file_status = "文件未成功加载，请重新上传文件"
    else:
        file_status = "模型未完成加载，请先在加载模型后再导入文件"
        vs_path = None
    return vs_path, None, history + [[None, file_status]]


def change_vs_name_input(vs_id):
    if vs_id == "新建知识库":
        return gr.update(visible=True), gr.update(visible=True), gr.update(visible=False), None
    else:
        return gr.update(visible=False), gr.update(visible=False), gr.update(visible=True), VS_ROOT_PATH + vs_id


def change_mode(mode):
    if mode == "知识库问答":
        return gr.update(visible=True)
    else:
        return gr.update(visible=False)


def add_vs_name(vs_name, vs_list, chatbot):
    if vs_name in vs_list:
        chatbot = chatbot + [[None, "与已有知识库名称冲突，请重新选择其他名称后提交"]]
        return gr.update(visible=True), vs_list, chatbot
    else:
        chatbot = chatbot + [
            [None, f"""已新增知识库"{vs_name}",将在上传文件并载入成功后进行存储。请在开始对话前，先完成文件上传。 """]]
        return gr.update(visible=True, choices=vs_list + [vs_name], value=vs_name), vs_list + [vs_name], chatbot


block_css = """.importantButton {
    background: linear-gradient(45deg, #7e0570,#5d1c99, #6e00ff) !important;
    border: none !important;
}

.importantButton:hover {
    background: linear-gradient(45deg, #ff00e0,#8500ff, #6e00ff) !important;
    border: none !important;
}"""

webui_title = """
# 🎉langchain-ChatGLM WebUI🎉

👍 [https://github.com/imClumsyPanda/langchain-ChatGLM](https://github.com/imClumsyPanda/langchain-ChatGLM)

"""

init_message = """欢迎使用 langchain-ChatGLM Web UI！

请在右侧切换模式，目前支持直接与 LLM 模型对话或基于本地知识库问答。

知识库问答模式中，选择知识库名称后，即可开始问答，如有需要可以在选择知识库名称后上传文件/文件夹至知识库。

知识库暂不支持文件删除，该功能将在后续版本中推出。
"""

model_status = init_model()

with gr.Blocks(css=block_css) as demo:
    vs_path, file_status, model_status, vs_list = gr.State(""), gr.State(""), gr.State(model_status), gr.State(vs_list)
    gr.Markdown(webui_title)
<<<<<<< HEAD
    with gr.Row():
        with gr.Column(scale=2):
            chatbot = gr.Chatbot([[None, init_message], [None, model_status.value]],
                                 elem_id="chat-box",
                                 show_label=False).style(height=750)
            query = gr.Textbox(show_label=False,
                               placeholder="请输入提问内容，按回车进行提交",
                               ).style(container=False)

        with gr.Column(scale=1):
            llm_model = gr.Radio(llm_model_dict_list,
                                 label="LLM 模型",
                                 value=LLM_MODEL,
                                 interactive=True)
            llm_history_len = gr.Slider(0,
                                        10,
                                        value=LLM_HISTORY_LEN,
                                        step=1,
                                        label="LLM history len",
                                        interactive=True)
            embedding_model = gr.Radio(embedding_model_dict_list,
                                       label="Embedding 模型",
                                       value=EMBEDDING_MODEL,
                                       interactive=True)
            top_k = gr.Slider(1,
                              20,
                              value=VECTOR_SEARCH_TOP_K,
                              step=1,
                              label="向量匹配 top k",
                              interactive=True)
            load_model_button = gr.Button("重新加载模型")

            # with gr.Column():
            with gr.Tab("select"):
                selectFile = gr.Dropdown(file_list,
                                         label="content file",
                                         interactive=True,
                                         value=file_list[0] if len(file_list) > 0 else None)
            with gr.Tab("upload"):
                file = gr.File(label="content file",
                               file_types=['.txt', '.md', '.docx', '.pdf']
                               )  # .style(height=100)
            load_file_button = gr.Button("加载文件")
=======
    with gr.Tab("对话"):
        with gr.Row():
            with gr.Column(scale=10):
                chatbot = gr.Chatbot([[None, init_message], [None, model_status.value]],
                                     elem_id="chat-box",
                                     show_label=False).style(height=750)
                query = gr.Textbox(show_label=False,
                                   placeholder="请输入提问内容，按回车进行提交",
                                   ).style(container=False)
            with gr.Column(scale=5):
                mode = gr.Radio(["LLM 对话", "知识库问答"],
                                label="请选择使用模式",
                                value="知识库问答", )
                vs_setting = gr.Accordion("配置知识库")
                mode.change(fn=change_mode,
                            inputs=mode,
                            outputs=vs_setting)
                with vs_setting:
                    select_vs = gr.Dropdown(vs_list.value,
                                            label="请选择要加载的知识库",
                                            interactive=True,
                                            value=vs_list.value[0] if len(vs_list.value) > 0 else None
                                            )
                    vs_name = gr.Textbox(label="请输入新建知识库名称",
                                         lines=1,
                                         interactive=True)
                    vs_add = gr.Button(value="添加至知识库选项")
                    vs_add.click(fn=add_vs_name,
                                 inputs=[vs_name, vs_list, chatbot],
                                 outputs=[select_vs, vs_list, chatbot])

                    file2vs = gr.Column(visible=False)
                    with file2vs:
                        # load_vs = gr.Button("加载知识库")
                        gr.Markdown("向知识库中添加文件")
                        with gr.Tab("上传文件"):
                            files = gr.File(label="添加文件",
                                            file_types=['.txt', '.md', '.docx', '.pdf'],
                                            file_count="multiple",
                                            show_label=False
                                            )
                            load_file_button = gr.Button("上传文件并加载知识库")
                        with gr.Tab("上传文件夹"):
                            folder_files = gr.File(label="添加文件",
                                                   # file_types=['.txt', '.md', '.docx', '.pdf'],
                                                   file_count="directory",
                                                   show_label=False
                                                   )
                            load_folder_button = gr.Button("上传文件夹并加载知识库")
                    # load_vs.click(fn=)
                    select_vs.change(fn=change_vs_name_input,
                                     inputs=select_vs,
                                     outputs=[vs_name, vs_add, file2vs, vs_path])
                    # 将上传的文件保存到content文件夹下,并更新下拉框
                    load_file_button.click(get_vector_store,
                                           show_progress=True,
                                           inputs=[select_vs, files, chatbot],
                                           outputs=[vs_path, files, chatbot],
                                           )
                    load_folder_button.click(get_vector_store,
                                             show_progress=True,
                                             inputs=[select_vs, folder_files, chatbot],
                                             outputs=[vs_path, folder_files, chatbot],
                                             )
                    query.submit(get_answer,
                                 [query, vs_path, chatbot, mode],
                                 [chatbot, query],
                                 )
    with gr.Tab("模型配置"):
        llm_model = gr.Radio(llm_model_dict_list,
                             label="LLM 模型",
                             value=LLM_MODEL,
                             interactive=True)
        llm_history_len = gr.Slider(0,
                                    10,
                                    value=LLM_HISTORY_LEN,
                                    step=1,
                                    label="LLM 对话轮数",
                                    interactive=True)
        use_ptuning_v2 = gr.Checkbox(USE_PTUNING_V2,
                                     label="使用p-tuning-v2微调过的模型",
                                     interactive=True)
        embedding_model = gr.Radio(embedding_model_dict_list,
                                   label="Embedding 模型",
                                   value=EMBEDDING_MODEL,
                                   interactive=True)
        top_k = gr.Slider(1,
                          20,
                          value=VECTOR_SEARCH_TOP_K,
                          step=1,
                          label="向量匹配 top k",
                          interactive=True)
        load_model_button = gr.Button("重新加载模型")
>>>>>>> fc6f0079
    load_model_button.click(reinit_model,
                            show_progress=True,
                            inputs=[llm_model, embedding_model, llm_history_len, use_ptuning_v2, top_k, chatbot],
                            outputs=chatbot
                            )

demo.queue(concurrency_count=3
           ).launch(server_name='0.0.0.0',
                    server_port=7860,
                    show_api=False,
                    share=False,
                    inbrowser=False)<|MERGE_RESOLUTION|>--- conflicted
+++ resolved
@@ -4,17 +4,6 @@
 from chains.local_doc_qa import LocalDocQA
 from configs.model_config import *
 import nltk
-<<<<<<< HEAD
-
-nltk.data.path = [os.path.join(os.path.dirname(__file__), "nltk_data")] + nltk.data.path
-
-# return top-k text chunk from vector store
-VECTOR_SEARCH_TOP_K = 6
-
-# LLM input history length
-LLM_HISTORY_LEN = 3
-=======
->>>>>>> fc6f0079
 
 nltk.data.path = [os.path.join(os.path.dirname(__file__), "nltk_data")] + nltk.data.path
 
@@ -65,18 +54,11 @@
 def init_model():
     try:
         local_doc_qa.init_cfg()
-<<<<<<< HEAD
-        return """模型已成功加载，请选择文件后点击"加载文件"按钮"""
-    except Exception as e:
-        print(e)
-        return """模型未成功加载，请重新选择后点击"加载模型"按钮"""
-=======
         local_doc_qa.llm._call("你好")
         return """模型已成功加载，可以开始对话，或从右侧选择模式后开始对话"""
     except Exception as e:
         print(e)
         return """模型未成功加载，请到页面左上角"模型配置"选项卡中重新选择后点击"加载模型"按钮"""
->>>>>>> fc6f0079
 
 
 def reinit_model(llm_model, embedding_model, llm_history_len, use_ptuning_v2, top_k, history):
@@ -86,21 +68,6 @@
                               llm_history_len=llm_history_len,
                               use_ptuning_v2=use_ptuning_v2,
                               top_k=top_k)
-<<<<<<< HEAD
-        model_status = """模型已成功重新加载，请选择文件后点击"加载文件"按钮"""
-    except Exception as e:
-        print(e)
-        model_status = """模型未成功重新加载，请重新选择后点击"加载模型"按钮"""
-    return history + [[None, model_status]]
-
-
-
-def get_vector_store(filepath, history):
-    if local_doc_qa.llm and local_doc_qa.embeddings:
-        vs_path = local_doc_qa.init_knowledge_vector_store(["content/" + filepath])
-        if vs_path:
-            file_status = "文件已成功加载，请开始提问"
-=======
         model_status = """模型已成功重新加载，可以开始对话，或从右侧选择模式后开始对话"""
     except Exception as e:
         print(e)
@@ -119,7 +86,6 @@
         vs_path, loaded_files = local_doc_qa.init_knowledge_vector_store(filelist, vs_path)
         if len(loaded_files):
             file_status = f"已上传 {'、'.join([os.path.split(i)[-1] for i in loaded_files])} 至知识库，并已加载知识库，请开始提问"
->>>>>>> fc6f0079
         else:
             file_status = "文件未成功加载，请重新上传文件"
     else:
@@ -183,51 +149,6 @@
 with gr.Blocks(css=block_css) as demo:
     vs_path, file_status, model_status, vs_list = gr.State(""), gr.State(""), gr.State(model_status), gr.State(vs_list)
     gr.Markdown(webui_title)
-<<<<<<< HEAD
-    with gr.Row():
-        with gr.Column(scale=2):
-            chatbot = gr.Chatbot([[None, init_message], [None, model_status.value]],
-                                 elem_id="chat-box",
-                                 show_label=False).style(height=750)
-            query = gr.Textbox(show_label=False,
-                               placeholder="请输入提问内容，按回车进行提交",
-                               ).style(container=False)
-
-        with gr.Column(scale=1):
-            llm_model = gr.Radio(llm_model_dict_list,
-                                 label="LLM 模型",
-                                 value=LLM_MODEL,
-                                 interactive=True)
-            llm_history_len = gr.Slider(0,
-                                        10,
-                                        value=LLM_HISTORY_LEN,
-                                        step=1,
-                                        label="LLM history len",
-                                        interactive=True)
-            embedding_model = gr.Radio(embedding_model_dict_list,
-                                       label="Embedding 模型",
-                                       value=EMBEDDING_MODEL,
-                                       interactive=True)
-            top_k = gr.Slider(1,
-                              20,
-                              value=VECTOR_SEARCH_TOP_K,
-                              step=1,
-                              label="向量匹配 top k",
-                              interactive=True)
-            load_model_button = gr.Button("重新加载模型")
-
-            # with gr.Column():
-            with gr.Tab("select"):
-                selectFile = gr.Dropdown(file_list,
-                                         label="content file",
-                                         interactive=True,
-                                         value=file_list[0] if len(file_list) > 0 else None)
-            with gr.Tab("upload"):
-                file = gr.File(label="content file",
-                               file_types=['.txt', '.md', '.docx', '.pdf']
-                               )  # .style(height=100)
-            load_file_button = gr.Button("加载文件")
-=======
     with gr.Tab("对话"):
         with gr.Row():
             with gr.Column(scale=10):
@@ -321,7 +242,6 @@
                           label="向量匹配 top k",
                           interactive=True)
         load_model_button = gr.Button("重新加载模型")
->>>>>>> fc6f0079
     load_model_button.click(reinit_model,
                             show_progress=True,
                             inputs=[llm_model, embedding_model, llm_history_len, use_ptuning_v2, top_k, chatbot],
