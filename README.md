--- conflicted
+++ resolved
@@ -255,11 +255,7 @@
 - [x] VUE 前端
 
 ## 项目交流群
-<<<<<<< HEAD
-<img src="img/qr_code_44.jpg" alt="二维码" width="300" height="300" />
-=======
 <img src="img/qr_code_45.jpg" alt="二维码" width="300" height="300" />
->>>>>>> 3f76cb5f
 
 
 🎉 langchain-ChatGLM 项目微信交流群，如果你也对本项目感兴趣，欢迎加入群聊参与讨论交流。