import asyncio
import multiprocessing as mp
import os
import requests
import socket
import sys
from concurrent.futures import ProcessPoolExecutor, ThreadPoolExecutor, as_completed
from pathlib import Path
from urllib.parse import urlparse
from typing import (
    Any,
    Awaitable,
    Callable,
    Dict,
    Generator,
    List,
    Literal,
    Optional,
    Tuple,
    Union,
)

import httpx
import openai
from fastapi import FastAPI
from langchain.tools import BaseTool
from langchain_core.embeddings import Embeddings
from langchain_openai.chat_models import ChatOpenAI
from langchain_openai.llms import OpenAI

from chatchat.settings import Settings, XF_MODELS_TYPES
from chatchat.server.pydantic_v2 import BaseModel, Field
from chatchat.utils import build_logger
import requests

logger = build_logger()


async def wrap_done(fn: Awaitable, event: asyncio.Event):
    """Wrap an awaitable with a event to signal when it's done or an exception is raised."""
    try:
        await fn
    except Exception as e:
        msg = f"Caught exception: {e}"
        logger.error(f"{e.__class__.__name__}: {msg}")
    finally:
        # Signal the aiter to stop.
        event.set()


def get_base_url(url):
    parsed_url = urlparse(url)  # 解析url
    base_url = '{uri.scheme}://{uri.netloc}/'.format(uri=parsed_url)  # 格式化基础url
    return base_url.rstrip('/')


def get_config_platforms() -> Dict[str, Dict]:
    """
    获取配置的模型平台，会将 pydantic model 转换为字典。
    """
    platforms = [m.model_dump() for m in Settings.model_settings.MODEL_PLATFORMS]
    return {m["platform_name"]: m for m in platforms}


def get_config_models(
        model_name: str = None,
        model_type: Literal[
            "llm", "embed", "text2image", "image2image", "image2text", "rerank", "speech2text", "text2speech"
        ] = None,
        platform_name: str = None,
) -> Dict[str, Dict]:
    """
    获取配置的模型列表，返回值为:
    {model_name: {
        "platform_name": xx,
        "platform_type": xx,
        "model_type": xx,
        "model_name": xx,
        "api_base_url": xx,
        "api_key": xx,
        "api_proxy": xx,
    }}
    """
    result = {}
    if model_type is None:
        model_types = [
            "llm_models",
            "embed_models",
            "text2image_models",
            "image2image_models",
            "image2text_models",
            "rerank_models",
            "speech2text_models",
            "text2speech_models",
        ]
    else:
        model_types = [f"{model_type}_models"]

    xf_model_type_maps = {
        "llm_models": lambda xf_models: [k for k, v in xf_models.items()
                                         if "LLM" == v["model_type"]
                                         and "vision" not in v["model_ability"]],
        "embed_models": lambda xf_models: [k for k, v in xf_models.items()
                                           if "embedding" == v["model_type"]],
        "text2image_models": lambda xf_models: [k for k, v in xf_models.items()
                                                if "image" == v["model_type"]],
        "image2image_models": lambda xf_models: [k for k, v in xf_models.items()
                                                 if "image" == v["model_type"]],
        "image2text_models": lambda xf_models: [k for k, v in xf_models.items()
                                                if "LLM" == v["model_type"]
                                                and "vision" in v["model_ability"]],
        "rerank_models": lambda xf_models: [k for k, v in xf_models.items()
                                            if "rerank" == v["model_type"]],
        "speech2text_models": lambda xf_models: [k for k, v in xf_models.items()
                                                 if v.get(list(XF_MODELS_TYPES["speech2text"].keys())[0])
                                                 in XF_MODELS_TYPES["speech2text"].values()],
        "text2speech_models": lambda xf_models: [k for k, v in xf_models.items()
                                                 if v.get(list(XF_MODELS_TYPES["text2speech"].keys())[0])
                                                 in XF_MODELS_TYPES["text2speech"].values()],
    }

    for m in list(get_config_platforms().values()):
        if platform_name is not None and platform_name != m.get("platform_name"):
            continue

        if m.get("auto_detect_model"):
            if not m.get("platform_type") == "xinference":  # TODO：当前仅支持 xf 自动检测模型
                logger.warning(f"auto_detect_model not supported for {m.get('platform_type')} yet")
                continue
            for m_type in model_types:
                # if m.get(m_type) != "auto":
                #     continue
                try:
                    from xinference_client import RESTfulClient as Client
                    xf_url = get_base_url(m.get("api_base_url"))
                    xf_client = Client(xf_url)
                    xf_models = xf_client.list_models()
                    m[m_type] = xf_model_type_maps[m_type](xf_models)
                except ImportError:
                    logger.warning('auto_detect_model needs xinference-client installed. '
                                   'Please try "pip install xinference-client". ')
                except requests.exceptions.ConnectionError:
<<<<<<< HEAD
                    logger.warning("Unable to connect to xinference server http://127.0.0.1:9997")
=======
                    logger.error(f"cannot connect to xinference host: {xf_url}")
                except Exception as e:
                    logger.error(f"error when connect to xinference server({xf_url}): {e}")
>>>>>>> 3601a131

        for m_type in model_types:
            models = m.get(m_type, [])
            if models == "auto":
                logger.warning("you should not set `auto` without auto_detect_model=True")
                continue
            elif not models:
                continue
            for m_name in models:
                if model_name is None or model_name == m_name:
                    result[m_name] = {
                        "platform_name": m.get("platform_name"),
                        "platform_type": m.get("platform_type"),
                        "model_type": m_type.split("_")[0],
                        "model_name": m_name,
                        "api_base_url": m.get("api_base_url"),
                        "api_key": m.get("api_key"),
                        "api_proxy": m.get("api_proxy"),
                    }
    return result


def get_model_info(
        model_name: str = None, platform_name: str = None, multiple: bool = False
) -> Dict:
    """
    获取配置的模型信息，主要是 api_base_url, api_key
    如果指定 multiple=True，则返回所有重名模型；否则仅返回第一个
    """
    result = get_config_models(model_name=model_name, platform_name=platform_name)
    if len(result) > 0:
        if multiple:
            return result
        else:
            return list(result.values())[0]
    else:
        return {}


def get_default_llm():
    available_llms = list(get_config_models(model_type="llm").keys())
    if Settings.model_settings.DEFAULT_LLM_MODEL in available_llms:
        return Settings.model_settings.DEFAULT_LLM_MODEL
    else:
        logger.warning(f"default llm model {Settings.model_settings.DEFAULT_LLM_MODEL} is not found in available llms, "
                       f"using {available_llms[0]} instead")
        return available_llms[0]

def get_default_embedding():
    available_embeddings = list(get_config_models(model_type="embed").keys())
    if Settings.model_settings.DEFAULT_EMBEDDING_MODEL in available_embeddings:
        return Settings.model_settings.DEFAULT_EMBEDDING_MODEL
    else:
        logger.warning(f"default embedding model {Settings.model_settings.DEFAULT_EMBEDDING_MODEL} is not found in "
                       f"available embeddings, using {available_embeddings[0]} instead")
        return available_embeddings[0]


def get_ChatOpenAI(
        model_name: str = get_default_llm(),
        temperature: float = Settings.model_settings.TEMPERATURE,
        max_tokens: int = Settings.model_settings.MAX_TOKENS,
        streaming: bool = True,
        callbacks: List[Callable] = [],
        verbose: bool = True,
        local_wrap: bool = False,  # use local wrapped api
        **kwargs: Any,
) -> ChatOpenAI:
    model_info = get_model_info(model_name)
    params = dict(
        streaming=streaming,
        verbose=verbose,
        callbacks=callbacks,
        model_name=model_name,
        temperature=temperature,
        max_tokens=max_tokens,
        **kwargs,
    )
    # remove paramters with None value to avoid openai validation error
    for k in list(params):
        if params[k] is None:
            params.pop(k)

    try:
        if local_wrap:
            params.update(
                openai_api_base=f"{api_address()}/v1",
                openai_api_key="EMPTY",
            )
        else:
            params.update(
                openai_api_base=model_info.get("api_base_url"),
                openai_api_key=model_info.get("api_key"),
                openai_proxy=model_info.get("api_proxy"),
            )
        model = ChatOpenAI(**params)
    except Exception as e:
        logger.error(
            f"failed to create ChatOpenAI for model: {model_name}.", exc_info=True
        )
        model = None
    return model


def get_OpenAI(
        model_name: str,
        temperature: float,
        max_tokens: int = Settings.model_settings.MAX_TOKENS,
        streaming: bool = True,
        echo: bool = True,
        callbacks: List[Callable] = [],
        verbose: bool = True,
        local_wrap: bool = False,  # use local wrapped api
        **kwargs: Any,
) -> OpenAI:
    # TODO: 从API获取模型信息
    model_info = get_model_info(model_name)
    params = dict(
        streaming=streaming,
        verbose=verbose,
        callbacks=callbacks,
        model_name=model_name,
        temperature=temperature,
        max_tokens=max_tokens,
        echo=echo,
        **kwargs,
    )
    try:
        if local_wrap:
            params.update(
                openai_api_base=f"{api_address()}/v1",
                openai_api_key="EMPTY",
            )
        else:
            params.update(
                openai_api_base=model_info.get("api_base_url"),
                openai_api_key=model_info.get("api_key"),
                openai_proxy=model_info.get("api_proxy"),
            )
        model = OpenAI(**params)
    except Exception as e:
        logger.error(f"failed to create OpenAI for model: {model_name}.", exc_info=True)
        model = None
    return model


def get_Embeddings(
    embed_model: str = None,
    local_wrap: bool = False,  # use local wrapped api
) -> Embeddings:
    from langchain_community.embeddings import OllamaEmbeddings
    from langchain_openai import OpenAIEmbeddings

    from chatchat.server.localai_embeddings import (
        LocalAIEmbeddings,
    )

    embed_model = embed_model or get_default_embedding()
    model_info = get_model_info(model_name=embed_model)
    params = dict(model=embed_model)
    try:
        if local_wrap:
            params.update(
                openai_api_base=f"{api_address()}/v1",
                openai_api_key="EMPTY",
            )
        else:
            params.update(
                openai_api_base=model_info.get("api_base_url"),
                openai_api_key=model_info.get("api_key"),
                openai_proxy=model_info.get("api_proxy"),
            )
        if model_info.get("platform_type") == "openai":
            return OpenAIEmbeddings(**params)
        elif model_info.get("platform_type") == "ollama":
            return OllamaEmbeddings(
                base_url=model_info.get("api_base_url").replace("/v1", ""),
                model=embed_model,
            )
        else:
            return LocalAIEmbeddings(**params)
    except Exception as e:
        logger.error(
            f"failed to create Embeddings for model: {embed_model}.", exc_info=True
        )


def check_embed_model(embed_model: str = get_default_embedding()) -> bool:
    embeddings = get_Embeddings(embed_model=embed_model)
    try:
        embeddings.embed_query("this is a test")
        return True
    except Exception as e:
        logger.error(
            f"failed to access embed model '{embed_model}': {e}", exc_info=True
        )
        return False


def get_OpenAIClient(
        platform_name: str = None,
        model_name: str = None,
        is_async: bool = True,
) -> Union[openai.Client, openai.AsyncClient]:
    """
    construct an openai Client for specified platform or model
    """
    if platform_name is None:
        platform_info = get_model_info(
            model_name=model_name, platform_name=platform_name
        )
        if platform_info is None:
            raise RuntimeError(
                f"cannot find configured platform for model: {model_name}"
            )
        platform_name = platform_info.get("platform_name")
    platform_info = get_config_platforms().get(platform_name)
    assert platform_info, f"cannot find configured platform: {platform_name}"
    params = {
        "base_url": platform_info.get("api_base_url"),
        "api_key": platform_info.get("api_key"),
    }
    httpx_params = {}
    if api_proxy := platform_info.get("api_proxy"):
        httpx_params = {
            "proxies": api_proxy,
            "transport": httpx.HTTPTransport(local_address="0.0.0.0"),
        }

    if is_async:
        if httpx_params:
            params["http_client"] = httpx.AsyncClient(**httpx_params)
        return openai.AsyncClient(**params)
    else:
        if httpx_params:
            params["http_client"] = httpx.Client(**httpx_params)
        return openai.Client(**params)


class MsgType:
    TEXT = 1
    IMAGE = 2
    AUDIO = 3
    VIDEO = 4


class BaseResponse(BaseModel):
    code: int = Field(200, description="API status code")
    msg: str = Field("success", description="API status message")
    data: Any = Field(None, description="API data")

    class Config:
        json_schema_extra = {
            "example": {
                "code": 200,
                "msg": "success",
            }
        }


class ListResponse(BaseResponse):
    data: List[Any] = Field(..., description="List of data")

    class Config:
        json_schema_extra = {
            "example": {
                "code": 200,
                "msg": "success",
                "data": ["doc1.docx", "doc2.pdf", "doc3.txt"],
            }
        }


class ChatMessage(BaseModel):
    question: str = Field(..., description="Question text")
    response: str = Field(..., description="Response text")
    history: List[List[str]] = Field(..., description="History text")
    source_documents: List[str] = Field(
        ..., description="List of source documents and their scores"
    )

    class Config:
        json_schema_extra = {
            "example": {
                "question": "工伤保险如何办理？",
                "response": "根据已知信息，可以总结如下：\n\n1. 参保单位为员工缴纳工伤保险费，以保障员工在发生工伤时能够获得相应的待遇。\n"
                            "2. 不同地区的工伤保险缴费规定可能有所不同，需要向当地社保部门咨询以了解具体的缴费标准和规定。\n"
                            "3. 工伤从业人员及其近亲属需要申请工伤认定，确认享受的待遇资格，并按时缴纳工伤保险费。\n"
                            "4. 工伤保险待遇包括工伤医疗、康复、辅助器具配置费用、伤残待遇、工亡待遇、一次性工亡补助金等。\n"
                            "5. 工伤保险待遇领取资格认证包括长期待遇领取人员认证和一次性待遇领取人员认证。\n"
                            "6. 工伤保险基金支付的待遇项目包括工伤医疗待遇、康复待遇、辅助器具配置费用、一次性工亡补助金、丧葬补助金等。",
                "history": [
                    [
                        "工伤保险是什么？",
                        "工伤保险是指用人单位按照国家规定，为本单位的职工和用人单位的其他人员，缴纳工伤保险费，"
                        "由保险机构按照国家规定的标准，给予工伤保险待遇的社会保险制度。",
                    ]
                ],
                "source_documents": [
                    "出处 [1] 广州市单位从业的特定人员参加工伤保险办事指引.docx：\n\n\t"
                    "( 一)  从业单位  (组织)  按“自愿参保”原则，  为未建 立劳动关系的特定从业人员单项参加工伤保险 、缴纳工伤保 险费。",
                    "出处 [2] ...",
                    "出处 [3] ...",
                ],
            }
        }


def run_async(cor):
    """
    在同步环境中运行异步代码.
    """
    try:
        loop = asyncio.get_event_loop()
    except:
        loop = asyncio.new_event_loop()
    return loop.run_until_complete(cor)


def iter_over_async(ait, loop=None):
    """
    将异步生成器封装成同步生成器.
    """
    ait = ait.__aiter__()

    async def get_next():
        try:
            obj = await ait.__anext__()
            return False, obj
        except StopAsyncIteration:
            return True, None

    if loop is None:
        try:
            loop = asyncio.get_event_loop()
        except:
            loop = asyncio.new_event_loop()

    while True:
        done, obj = loop.run_until_complete(get_next())
        if done:
            break
        yield obj


def MakeFastAPIOffline(
        app: FastAPI,
        static_dir=Path(__file__).parent / "api_server" / "static",
        static_url="/static-offline-docs",
        docs_url: Optional[str] = "/docs",
        redoc_url: Optional[str] = "/redoc",
) -> None:
    """patch the FastAPI obj that doesn't rely on CDN for the documentation page"""
    from fastapi import Request
    from fastapi.openapi.docs import (
        get_redoc_html,
        get_swagger_ui_html,
        get_swagger_ui_oauth2_redirect_html,
    )
    from fastapi.staticfiles import StaticFiles
    from starlette.responses import HTMLResponse

    openapi_url = app.openapi_url
    swagger_ui_oauth2_redirect_url = app.swagger_ui_oauth2_redirect_url

    def remove_route(url: str) -> None:
        """
        remove original route from app
        """
        index = None
        for i, r in enumerate(app.routes):
            if r.path.lower() == url.lower():
                index = i
                break
        if isinstance(index, int):
            app.routes.pop(index)

    # Set up static file mount
    app.mount(
        static_url,
        StaticFiles(directory=Path(static_dir).as_posix()),
        name="static-offline-docs",
    )

    if docs_url is not None:
        remove_route(docs_url)
        remove_route(swagger_ui_oauth2_redirect_url)

        # Define the doc and redoc pages, pointing at the right files
        @app.get(docs_url, include_in_schema=False)
        async def custom_swagger_ui_html(request: Request) -> HTMLResponse:
            root = request.scope.get("root_path")
            favicon = f"{root}{static_url}/favicon.png"
            return get_swagger_ui_html(
                openapi_url=f"{root}{openapi_url}",
                title=app.title + " - Swagger UI",
                oauth2_redirect_url=swagger_ui_oauth2_redirect_url,
                swagger_js_url=f"{root}{static_url}/swagger-ui-bundle.js",
                swagger_css_url=f"{root}{static_url}/swagger-ui.css",
                swagger_favicon_url=favicon,
            )

        @app.get(swagger_ui_oauth2_redirect_url, include_in_schema=False)
        async def swagger_ui_redirect() -> HTMLResponse:
            return get_swagger_ui_oauth2_redirect_html()

    if redoc_url is not None:
        remove_route(redoc_url)

        @app.get(redoc_url, include_in_schema=False)
        async def redoc_html(request: Request) -> HTMLResponse:
            root = request.scope.get("root_path")
            favicon = f"{root}{static_url}/favicon.png"

            return get_redoc_html(
                openapi_url=f"{root}{openapi_url}",
                title=app.title + " - ReDoc",
                redoc_js_url=f"{root}{static_url}/redoc.standalone.js",
                with_google_fonts=False,
                redoc_favicon_url=favicon,
            )


# 从model_config中获取模型信息
# TODO: 移出模型加载后，这些功能需要删除或改变实现

# def list_embed_models() -> List[str]:
#     '''
#     get names of configured embedding models
#     '''
#     return list(MODEL_PATH["embed_model"])


# def get_model_path(model_name: str, type: str = None) -> Optional[str]:
#     if type in MODEL_PATH:
#         paths = MODEL_PATH[type]
#     else:
#         paths = {}
#         for v in MODEL_PATH.values():
#             paths.update(v)

#     if path_str := paths.get(model_name):  # 以 "chatglm-6b": "THUDM/chatglm-6b-new" 为例，以下都是支持的路径
#         path = Path(path_str)
#         if path.is_dir():  # 任意绝对路径
#             return str(path)

#         root_path = Path(MODEL_ROOT_PATH)
#         if root_path.is_dir():
#             path = root_path / model_name
#             if path.is_dir():  # use key, {MODEL_ROOT_PATH}/chatglm-6b
#                 return str(path)
#             path = root_path / path_str
#             if path.is_dir():  # use value, {MODEL_ROOT_PATH}/THUDM/chatglm-6b-new
#                 return str(path)
#             path = root_path / path_str.split("/")[-1]
#             if path.is_dir():  # use value split by "/", {MODEL_ROOT_PATH}/chatglm-6b-new
#                 return str(path)
#         return path_str  # THUDM/chatglm06b


def api_address() -> str:
    from chatchat.settings import Settings

    host = Settings.basic_settings.API_SERVER["host"]
    if host == "0.0.0.0":
        host = "127.0.0.1"
    port = Settings.basic_settings.API_SERVER["port"]
    return f"http://{host}:{port}"


def webui_address() -> str:
    from chatchat.settings import Settings

    host = Settings.basic_settings.WEBUI_SERVER["host"]
    port = Settings.basic_settings.WEBUI_SERVER["port"]
    return f"http://{host}:{port}"


def get_prompt_template(type: str, name: str) -> Optional[str]:
    """
    从prompt_config中加载模板内容
    type: 对应于 model_settings.llm_model_config 模型类别其中的一种，以及 "rag"，如果有新功能，应该进行加入。
    """

    from chatchat.settings import Settings

    return Settings.prompt_settings.model_dump().get(type, {}).get(name)


def set_httpx_config(
        timeout: float = Settings.basic_settings.HTTPX_DEFAULT_TIMEOUT,
        proxy: Union[str, Dict] = None,
        unused_proxies: List[str] = [],
):
    """
    设置httpx默认timeout。httpx默认timeout是5秒，在请求LLM回答时不够用。
    将本项目相关服务加入无代理列表，避免fastchat的服务器请求错误。(windows下无效)
    对于chatgpt等在线API，如要使用代理需要手动配置。搜索引擎的代理如何处置还需考虑。
    """

    import os

    import httpx

    httpx._config.DEFAULT_TIMEOUT_CONFIG.connect = timeout
    httpx._config.DEFAULT_TIMEOUT_CONFIG.read = timeout
    httpx._config.DEFAULT_TIMEOUT_CONFIG.write = timeout

    # 在进程范围内设置系统级代理
    proxies = {}
    if isinstance(proxy, str):
        for n in ["http", "https", "all"]:
            proxies[n + "_proxy"] = proxy
    elif isinstance(proxy, dict):
        for n in ["http", "https", "all"]:
            if p := proxy.get(n):
                proxies[n + "_proxy"] = p
            elif p := proxy.get(n + "_proxy"):
                proxies[n + "_proxy"] = p

    for k, v in proxies.items():
        os.environ[k] = v

    # set host to bypass proxy
    no_proxy = [
        x.strip() for x in os.environ.get("no_proxy", "").split(",") if x.strip()
    ]
    no_proxy += [
        # do not use proxy for locahost
        "http://127.0.0.1",
        "http://localhost",
    ]
    # do not use proxy for user deployed fastchat servers
    for x in unused_proxies:
        host = ":".join(x.split(":")[:2])
        if host not in no_proxy:
            no_proxy.append(host)
    os.environ["NO_PROXY"] = ",".join(no_proxy)

    def _get_proxies():
        return proxies

    import urllib.request

    urllib.request.getproxies = _get_proxies


def run_in_thread_pool(
        func: Callable,
        params: List[Dict] = [],
) -> Generator:
    """
    在线程池中批量运行任务，并将运行结果以生成器的形式返回。
    请确保任务中的所有操作是线程安全的，任务函数请全部使用关键字参数。
    """
    tasks = []
    with ThreadPoolExecutor() as pool:
        for kwargs in params:
            tasks.append(pool.submit(func, **kwargs))

        for obj in as_completed(tasks):
            try:
                yield obj.result()
            except Exception as e:
                logger.error(f"error in sub thread: {e}", exc_info=True)


def run_in_process_pool(
        func: Callable,
        params: List[Dict] = [],
) -> Generator:
    """
    在线程池中批量运行任务，并将运行结果以生成器的形式返回。
    请确保任务中的所有操作是线程安全的，任务函数请全部使用关键字参数。
    """
    tasks = []
    max_workers = None
    if sys.platform.startswith("win"):
        max_workers = min(
            mp.cpu_count(), 60
        )  # max_workers should not exceed 60 on windows
    with ProcessPoolExecutor(max_workers=max_workers) as pool:
        for kwargs in params:
            tasks.append(pool.submit(func, **kwargs))

        for obj in as_completed(tasks):
            try:
                yield obj.result()
            except Exception as e:
                logger.error(f"error in sub process: {e}", exc_info=True)


def get_httpx_client(
        use_async: bool = False,
        proxies: Union[str, Dict] = None,
        timeout: float = Settings.basic_settings.HTTPX_DEFAULT_TIMEOUT,
        unused_proxies: List[str] = [],
        **kwargs,
) -> Union[httpx.Client, httpx.AsyncClient]:
    """
    helper to get httpx client with default proxies that bypass local addesses.
    """
    default_proxies = {
        # do not use proxy for locahost
        "all://127.0.0.1": None,
        "all://localhost": None,
    }
    # do not use proxy for user deployed fastchat servers
    for x in unused_proxies:
        host = ":".join(x.split(":")[:2])
        default_proxies.update({host: None})

    # get proxies from system envionrent
    # proxy not str empty string, None, False, 0, [] or {}
    default_proxies.update(
        {
            "http://": (
                os.environ.get("http_proxy")
                if os.environ.get("http_proxy")
                   and len(os.environ.get("http_proxy").strip())
                else None
            ),
            "https://": (
                os.environ.get("https_proxy")
                if os.environ.get("https_proxy")
                   and len(os.environ.get("https_proxy").strip())
                else None
            ),
            "all://": (
                os.environ.get("all_proxy")
                if os.environ.get("all_proxy")
                   and len(os.environ.get("all_proxy").strip())
                else None
            ),
        }
    )
    for host in os.environ.get("no_proxy", "").split(","):
        if host := host.strip():
            # default_proxies.update({host: None}) # Origin code
            default_proxies.update(
                {"all://" + host: None}
            )  # PR 1838 fix, if not add 'all://', httpx will raise error

    # merge default proxies with user provided proxies
    if isinstance(proxies, str):
        proxies = {"all://": proxies}

    if isinstance(proxies, dict):
        default_proxies.update(proxies)

    # construct Client
    kwargs.update(timeout=timeout, proxies=default_proxies)

    if use_async:
        return httpx.AsyncClient(**kwargs)
    else:
        return httpx.Client(**kwargs)


def get_server_configs() -> Dict:
    """
    获取configs中的原始配置项，供前端使用
    """
    _custom = {
        "api_address": api_address(),
    }

    return {**{k: v for k, v in locals().items() if k[0] != "_"}, **_custom}


def get_temp_dir(id: str = None) -> Tuple[str, str]:
    """
    创建一个临时目录，返回（路径，文件夹名称）
    """
    import uuid

    from chatchat.settings import Settings

    if id is not None:  # 如果指定的临时目录已存在，直接返回
        path = os.path.join(Settings.basic_settings.BASE_TEMP_DIR, id)
        if os.path.isdir(path):
            return path, id

    id = uuid.uuid4().hex
    path = os.path.join(Settings.basic_settings.BASE_TEMP_DIR, id)
    os.mkdir(path)
    return path, id


# 动态更新知识库信息
def update_search_local_knowledgebase_tool():
    import re

    from chatchat.server.agent.tools_factory import tools_registry
    from chatchat.server.db.repository.knowledge_base_repository import list_kbs_from_db

    kbs = list_kbs_from_db()
    template = "Use local knowledgebase from one or more of these:\n{KB_info}\n to get information，Only local data on this knowledge use this tool. The 'database' should be one of the above [{key}]."
    KB_info_str = "\n".join([f"{kb.kb_name}: {kb.kb_info}" for kb in kbs])
    KB_name_info_str = "\n".join([f"{kb.kb_name}" for kb in kbs])
    template_knowledge = template.format(KB_info=KB_info_str, key=KB_name_info_str)

    search_local_knowledgebase_tool = tools_registry._TOOLS_REGISTRY.get(
        "search_local_knowledgebase"
    )
    if search_local_knowledgebase_tool:
        search_local_knowledgebase_tool.description = " ".join(
            re.split(r"\n+\s*", template_knowledge)
        )
        search_local_knowledgebase_tool.args["database"]["choices"] = [
            kb.kb_name for kb in kbs
        ]


def get_tool(name: str = None) -> Union[BaseTool, Dict[str, BaseTool]]:
    import importlib

    from chatchat.server.agent import tools_factory

    importlib.reload(tools_factory)

    from chatchat.server.agent.tools_factory import tools_registry

    update_search_local_knowledgebase_tool()
    if name is None:
        return tools_registry._TOOLS_REGISTRY
    else:
        return tools_registry._TOOLS_REGISTRY.get(name)


def get_tool_config(name: str = None) -> Dict:
    from chatchat.settings import Settings

    if name is None:
        return Settings.tool_settings.model_dump()
    else:
        return Settings.tool_settings.model_dump().get(name, {})


def is_port_in_use(port):
    with socket.socket(socket.AF_INET, socket.SOCK_STREAM) as sock:
        return sock.connect_ex(("localhost", port)) == 0


if __name__ == "__main__":
    # for debug
    print(get_default_llm())
    print(get_default_embedding())
    platforms = get_config_platforms()
    models = get_config_models()
    model_info = get_model_info(platform_name="xinference-auto")
    print(1)<|MERGE_RESOLUTION|>--- conflicted
+++ resolved
@@ -140,13 +140,9 @@
                     logger.warning('auto_detect_model needs xinference-client installed. '
                                    'Please try "pip install xinference-client". ')
                 except requests.exceptions.ConnectionError:
-<<<<<<< HEAD
-                    logger.warning("Unable to connect to xinference server http://127.0.0.1:9997")
-=======
                     logger.error(f"cannot connect to xinference host: {xf_url}")
                 except Exception as e:
                     logger.error(f"error when connect to xinference server({xf_url}): {e}")
->>>>>>> 3601a131
 
         for m_type in model_types:
             models = m.get(m_type, [])
