--- conflicted
+++ resolved
@@ -1,5 +1,3 @@
-<<<<<<< HEAD
-=======
 #openai:
 #  model_credential:
 #    - model: 'gpt-3.5-turbo'
@@ -48,5 +46,4 @@
 #      model_type: 'llm'
 #      model_credentials:
 #        base_url: 'http://172.21.192.1:11434'
-#        mode: 'completion'
->>>>>>> aab5286a
+#        mode: 'completion'