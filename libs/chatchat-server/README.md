### 项目简介
![](https://github.com/chatchat-space/Langchain-Chatchat/blob/master/docs/img/logo-long-chatchat-trans-v2.png)

[![pypi badge](https://img.shields.io/pypi/v/langchain-chatchat.svg)](https://shields.io/)
[![Generic badge](https://img.shields.io/badge/python-3.8%7C3.9%7C3.10%7C3.11-blue.svg)](https://pypi.org/project/pypiserver/)

🌍 [READ THIS IN ENGLISH](README_en.md)

📃 **LangChain-Chatchat** (原 Langchain-ChatGLM)

基于 ChatGLM 等大语言模型与 Langchain 等应用框架实现，开源、可离线部署的 RAG 与 Agent 应用项目。

点击[这里](https://github.com/chatchat-space/Langchain-Chatchat)了解项目详情。


### 安装

1. PYPI 安装

```shell
pip install langchain-chatchat

# or if you use xinference to provide model API:
# pip install langchain-chatchat[xinference]

# if you update from an old version, we suggest to run init again to update yaml templates:
# pip install -U langchain-chatchat
# chatchat init
```

详见这里的[安装指引](https://github.com/chatchat-space/Langchain-Chatchat/tree/master?tab=readme-ov-file#%E5%BF%AB%E9%80%9F%E4%B8%8A%E6%89%8B)。

> 注意：chatchat请放在独立的虚拟环境中，比如conda，venv，virtualenv等
> 
> 已知问题，不能跟xinference一起安装，会让一些插件出bug，例如文件无法上传

2. 源码安装

除了通过pypi安装外，您也可以选择使用[源码启动](https://github.com/chatchat-space/Langchain-Chatchat/blob/master/docs/contributing/README_dev.md)。(Tips:
源码配置可以帮助我们更快的寻找bug，或者改进基础设施。我们不建议新手使用这个方式)

3. Docker

```shell
docker pull chatimage/chatchat:0.3.1.2-2024-0720

docker pull ccr.ccs.tencentyun.com/chatchat/chatchat:0.3.1.2-2024-0720 # 国内镜像
```

> [!important]
> 强烈建议: 使用 docker-compose 部署, 具体参考 [README_docker](https://github.com/chatchat-space/Langchain-Chatchat/blob/master/docs/install/README_docker.md)

4. AudoDL

🌐 [AutoDL 镜像](https://www.codewithgpu.com/i/chatchat-space/Langchain-Chatchat/Langchain-Chatchat) 中 `0.3.1`
版本所使用代码已更新至本项目 `v0.3.1` 版本。

### 初始化与配置

项目运行需要特定的数据目录和配置文件，执行下列命令可以生成默认配置（您可以随时修改 yaml 配置文件）：
```shell
# set the root path where storing data.
# will use current directory if not set
export CHATCHAT_ROOT=/path/to/chatchat_data

# initialize data and yaml configuration templates
chatchat init
```

在 `CHATCHAT_ROOT` 或当前目录可以找到 `*_settings.yaml` 文件，修改这些文件选择合适的模型配置，详见[初始化](https://github.com/chatchat-space/Langchain-Chatchat/tree/master?tab=readme-ov-file#3-%E5%88%9D%E5%A7%8B%E5%8C%96%E9%A1%B9%E7%9B%AE%E9%85%8D%E7%BD%AE%E4%B8%8E%E6%95%B0%E6%8D%AE%E7%9B%AE%E5%BD%95)

### 启动服务

确保所有配置正确后（特别是 LLM 和 Embedding Model），执行下列命令创建默认知识库、启动服务：
```shell
chatchat kb -r
chatchat start -a
```
如无错误将自动弹出浏览器页面。

更多命令可以通过 `chatchat --help` 查看。

### 更新日志：

<<<<<<< HEAD
=======
#### 0.3.1.3 (2024-07-23)
- 修复：
  - 修复 nltk_data 未能在项目初始化时复制的问题
  - 在项目依赖包中增加 python-docx 以满足知识库初始化时 docx 格式文件处理需求

>>>>>>> c11bdbf3
#### 0.3.1.2 (2024-07-20)
- 新功能：
    - Model Platform 支持配置代理 by @liunux4odoo (#4492)
    - 给定一个默认可用的 searx 服务器 by @liunux4odoo (#4504)
    - 更新 docker 镜像 by @yuehua-s @imClumsyPanda (#4511)
    - 新增URL内容阅读器：通过jina-ai/reader项目，将url内容处理为llm易于理解的文本形式 by @ganwumeng @imClumsyPanda (#4547)
    - 优化qwen模型下对tools的json修复成功率 by @ganwumeng (#4554)
    - 允许用户在 basic_settings.API_SERVER 中配置 public_host,public_port，以便使用云服务器或反向代理时生成正确的公网 API
      地址 by @liunux4odoo (#4567)
    - 添加模型和服务自动化脚本 by @glide-the (#4573)
    - 添加单元测试 by @glide-the (#4573)
- 修复：
    - WEBUI 中设置 System message 无效 by @liunux4odoo (#4491)
    - 移除无效的 vqa_processor & aqa_processor 工具 by @liunux4odoo (#4498)
    - KeyError of 'template' 错误 by @liunux4odoo (#4501)
    - 执行 chatchat init 时 nltk_data 目录设置错误 by @liunux4odoo (#4523)
    - 执行 chatchat init 时 出现 xinference-client 连接错误 by @imClumsyPanda (#4573)
    - xinference 自动检测模型使用缓存，提高 UI 响应速度 by @liunux4odoo (#4510)
    - chatchat.log 中重复记录 by @liunux4odoo (#4517)
    - 优化错误信息的传递和前端显示 by @liunux4odoo (#4531)
    - 修正 openai.chat.completions.create 参数构造方式，提高兼容性  by @liunux4odoo (#4540)
    - Milvus retriever NotImplementedError by @kwunhang (#4536)
    - Fix bug of ChromaDB Collection as retriever by @kwunhang (#4541)
    - langchain 版本升级后，DocumentWithVsId 出现 id 重复问题 by @liunux4odoo (#4548)
    - 重建知识库时只处理了一个知识库 by @liunux4odoo (#4549)
    - chat api error because openapi set max_tokens to 0 by default by @liunux4odoo (#4564)

#### 0.3.1.1 (2024-07-15)
- 修复：
  - WEBUI 中设置 system message 无效([#4491](https://github.com/chatchat-space/Langchain-Chatchat/pull/4491))
  - 模型平台不支持代理([#4492](https://github.com/chatchat-space/Langchain-Chatchat/pull/4492))
  - 移除失效的 vqa_processor & aqa_processor 工具([#4498](https://github.com/chatchat-space/Langchain-Chatchat/pull/4498))
  - prompt settings 错误导致 `KeyError: 'template'`([#4501](https://github.com/chatchat-space/Langchain-Chatchat/pull/4501))
  - searx 搜索引擎不支持中文([#4504](https://github.com/chatchat-space/Langchain-Chatchat/pull/4504))
  - init时默认去连 xinference，若默认 xinference 服务不存在会报错([#4508](https://github.com/chatchat-space/Langchain-Chatchat/issues/4508))
  - init时，调用shutil.copytree，当src与dst一样时shutil报错的问题（[#4507](https://github.com/chatchat-space/Langchain-Chatchat/pull/4507))

### 项目里程碑

+ `2023年4月`: `Langchain-ChatGLM 0.1.0` 发布，支持基于 ChatGLM-6B 模型的本地知识库问答。
+ `2023年8月`: `Langchain-ChatGLM` 改名为 `Langchain-Chatchat`，发布 `0.2.0` 版本，使用 `fastchat` 作为模型加载方案，支持更多的模型和数据库。
+ `2023年10月`: `Langchain-Chatchat 0.2.5` 发布，推出 Agent 内容，开源项目在`Founder Park & Zhipu AI & Zilliz`
  举办的黑客马拉松获得三等奖。
+ `2023年12月`: `Langchain-Chatchat` 开源项目获得超过 **20K** stars.
+ `2024年6月`: `Langchain-Chatchat 0.3.0` 发布，带来全新项目架构。

+ 🔥 让我们一起期待未来 Chatchat 的故事 ···

---

### 协议

本项目代码遵循 [Apache-2.0](LICENSE) 协议。

### 联系我们

#### Telegram

[![Telegram](https://img.shields.io/badge/Telegram-2CA5E0?style=for-the-badge&logo=telegram&logoColor=white "langchain-chatchat")](https://t.me/+RjliQ3jnJ1YyN2E9)

### 引用

如果本项目有帮助到您的研究，请引用我们：

```
@software{langchain_chatchat,
    title        = {{langchain-chatchat}},
    author       = {Liu, Qian and Song, Jinke, and Huang, Zhiguo, and Zhang, Yuxuan, and glide-the, and Liu, Qingwei},
    year         = 2024,
    journal      = {GitHub repository},
    publisher    = {GitHub},
    howpublished = {\url{https://github.com/chatchat-space/Langchain-Chatchat}}
}
```<|MERGE_RESOLUTION|>--- conflicted
+++ resolved
@@ -82,14 +82,11 @@
 
 ### 更新日志：
 
-<<<<<<< HEAD
-=======
 #### 0.3.1.3 (2024-07-23)
 - 修复：
   - 修复 nltk_data 未能在项目初始化时复制的问题
   - 在项目依赖包中增加 python-docx 以满足知识库初始化时 docx 格式文件处理需求
 
->>>>>>> c11bdbf3
 #### 0.3.1.2 (2024-07-20)
 - 新功能：
     - Model Platform 支持配置代理 by @liunux4odoo (#4492)
