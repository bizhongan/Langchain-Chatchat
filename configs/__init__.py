--- conflicted
+++ resolved
@@ -5,8 +5,4 @@
 from .prompt_config import *
 
 
-<<<<<<< HEAD
-VERSION = "v0.2.6-preview"
-=======
-VERSION = "v0.2.5"
->>>>>>> b8aad555
+VERSION = "v0.2.6"