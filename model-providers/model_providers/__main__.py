import os
from typing import Generator, cast

from model_providers import provider_manager
from model_providers.core.model_manager import ModelManager
from model_providers.core.model_runtime.entities.llm_entities import (
    LLMResultChunk,
    LLMResultChunkDelta,
)
from model_providers.core.model_runtime.entities.message_entities import (
    AssistantPromptMessage,
    UserPromptMessage,
)
from model_providers.core.model_runtime.entities.model_entities import ModelType

if __name__ == "__main__":
    # 基于配置管理器创建的模型实例
<<<<<<< HEAD
=======
    provider_manager = ModelManager(
        provider_name_to_provider_records_dict={
            "openai": {
                "openai_api_key": "sk-4M9LYF",
            }
        },
        provider_name_to_provider_model_records_dict={},
    )
>>>>>>> 42aa9005

    # Invoke model
    model_instance = provider_manager.get_model_instance(
        provider="openai", model_type=ModelType.LLM, model="gpt-4"
    )

    response = model_instance.invoke_llm(
        prompt_messages=[UserPromptMessage(content="北京今天的天气怎么样")],
        model_parameters={
            "temperature": 0.7,
            "top_p": 1.0,
            "top_k": 1,
            "plugin_web_search": True,
        },
        stop=["you"],
        stream=True,
        user="abc-123",
    )

    assert isinstance(response, Generator)
    total_message = ""
    for chunk in response:
        assert isinstance(chunk, LLMResultChunk)
        assert isinstance(chunk.delta, LLMResultChunkDelta)
        assert isinstance(chunk.delta.message, AssistantPromptMessage)
        total_message += chunk.delta.message.content
        assert (
            len(chunk.delta.message.content) > 0
            if not chunk.delta.finish_reason
            else True
        )
    print(total_message)
    assert "参考资料" in total_message<|MERGE_RESOLUTION|>--- conflicted
+++ resolved
@@ -13,19 +13,8 @@
 )
 from model_providers.core.model_runtime.entities.model_entities import ModelType
 
-if __name__ == "__main__":
+if __name__ == '__main__':
     # 基于配置管理器创建的模型实例
-<<<<<<< HEAD
-=======
-    provider_manager = ModelManager(
-        provider_name_to_provider_records_dict={
-            "openai": {
-                "openai_api_key": "sk-4M9LYF",
-            }
-        },
-        provider_name_to_provider_model_records_dict={},
-    )
->>>>>>> 42aa9005
 
     # Invoke model
     model_instance = provider_manager.get_model_instance(
