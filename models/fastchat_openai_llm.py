from abc import ABC
from langchain.chains.base import Chain
from typing import (
    Any, Dict, List, Optional, Generator, Collection, Set,
    Callable,
    Tuple,
    Union)

from models.loader import LoaderCheckPoint
from langchain.callbacks.manager import CallbackManagerForChainRun
from models.base import (BaseAnswer,
                         RemoteRpcModel,
                         AnswerResult,
                         AnswerResultStream,
                         AnswerResultQueueSentinelTokenListenerQueue)
from tenacity import (
    before_sleep_log,
    retry,
    retry_if_exception_type,
    stop_after_attempt,
    wait_exponential,
)
from pydantic import Extra, Field, root_validator

from openai import (
    ChatCompletion
)

import openai
import logging
import torch
import transformers

logger = logging.getLogger(__name__)


def _build_message_template() -> Dict[str, str]:
    """
    :return: 结构
    """
    return {
        "role": "",
        "content": "",
    }


# 将历史对话数组转换为文本格式
def build_message_list(query, history: List[List[str]]) -> Collection[Dict[str, str]]:
    build_messages: Collection[Dict[str, str]] = []

    system_build_message = _build_message_template()
    system_build_message['role'] = 'system'
    system_build_message['content'] = "You are a helpful assistant."
    build_messages.append(system_build_message)
    if history:
        for i, (user, assistant) in enumerate(history):
            if user:

                user_build_message = _build_message_template()
                user_build_message['role'] = 'user'
                user_build_message['content'] = user
                build_messages.append(user_build_message)

            if not assistant:
                raise RuntimeError("历史数据结构不正确")
            system_build_message = _build_message_template()
            system_build_message['role'] = 'assistant'
            system_build_message['content'] = assistant
            build_messages.append(system_build_message)

    user_build_message = _build_message_template()
    user_build_message['role'] = 'user'
    user_build_message['content'] = query
    build_messages.append(user_build_message)
    return build_messages


class FastChatOpenAILLMChain(RemoteRpcModel, Chain, ABC):
    client: Any
    """Timeout for requests to OpenAI completion API. Default is 600 seconds."""
    max_retries: int = 6
    api_base_url: str = "http://localhost:8000/v1"
    model_name: str = "chatglm-6b"
    max_token: int = 10000
    temperature: float = 0.01
    top_p = 0.9
    checkPoint: LoaderCheckPoint = None
    # history = []
    history_len: int = 10
    api_key: str = ""

    streaming_key: str = "streaming"  #: :meta private:
    history_key: str = "history"  #: :meta private:
    prompt_key: str = "prompt"  #: :meta private:
    output_key: str = "answer_result_stream"  #: :meta private:

    def __init__(self,
                 checkPoint: LoaderCheckPoint = None,
                 #  api_base_url:str="http://localhost:8000/v1",
                 #  model_name:str="chatglm-6b",
                 #  api_key:str=""
                 ):
        super().__init__()
        self.checkPoint = checkPoint

    @property
    def _chain_type(self) -> str:
        return "LLamaLLMChain"

    @property
    def _check_point(self) -> LoaderCheckPoint:
        return self.checkPoint

    @property
    def input_keys(self) -> List[str]:
        """Will be whatever keys the prompt expects.

        :meta private:
        """
        return [self.prompt_key]

    @property
    def output_keys(self) -> List[str]:
        """Will always return text key.

        :meta private:
        """
        return [self.output_key]

    @property
    def _api_key(self) -> str:
        pass

    @property
    def _api_base_url(self) -> str:
        return self.api_base_url

    def set_api_key(self, api_key: str):
        self.api_key = api_key

    def set_api_base_url(self, api_base_url: str):
        self.api_base_url = api_base_url

    def call_model_name(self, model_name):
        self.model_name = model_name

    def _create_retry_decorator(self) -> Callable[[Any], Any]:
        min_seconds = 1
        max_seconds = 60
        # Wait 2^x * 1 second between each retry starting with
        # 4 seconds, then up to 10 seconds, then 10 seconds afterwards
        return retry(
            reraise=True,
            stop=stop_after_attempt(self.max_retries),
            wait=wait_exponential(multiplier=1, min=min_seconds, max=max_seconds),
            retry=(
                    retry_if_exception_type(openai.error.Timeout)
                    | retry_if_exception_type(openai.error.APIError)
                    | retry_if_exception_type(openai.error.APIConnectionError)
                    | retry_if_exception_type(openai.error.RateLimitError)
                    | retry_if_exception_type(openai.error.ServiceUnavailableError)
            ),
            before_sleep=before_sleep_log(logger, logging.WARNING),
        )

    def completion_with_retry(self, **kwargs: Any) -> Any:
        """Use tenacity to retry the completion call."""
        retry_decorator = self._create_retry_decorator()

        @retry_decorator
        def _completion_with_retry(**kwargs: Any) -> Any:
            return self.client.create(**kwargs)

        return _completion_with_retry(**kwargs)

    def _call(
            self,
            inputs: Dict[str, Any],
            run_manager: Optional[CallbackManagerForChainRun] = None,
    ) -> Dict[str, Generator]:
        generator = self.generatorAnswer(inputs=inputs, run_manager=run_manager)
        return {self.output_key: generator}

    def _generate_answer(self,
                         inputs: Dict[str, Any],
                         run_manager: Optional[CallbackManagerForChainRun] = None,
                         generate_with_callback: AnswerResultStream = None) -> None:

        history = inputs.get(self.history_key, [])
        streaming = inputs.get(self.streaming_key, False)
        prompt = inputs[self.prompt_key]
        stop = inputs.get("stop", "stop")
        print(f"__call:{prompt}")
        try:

            # Not support yet
            # openai.api_key = "EMPTY"
            openai.api_key = self.api_key
            openai.api_base = self.api_base_url
            self.client = openai.ChatCompletion
        except AttributeError:
            raise ValueError(
                "`openai` has no `ChatCompletion` attribute, this is likely "
                "due to an old version of the openai package. Try upgrading it "
                "with `pip install --upgrade openai`."
            )
<<<<<<< HEAD
        # create a chat completion
        completion = openai.ChatCompletion.create(
            model=self.model_name,
            messages=build_message_list(prompt,history=history)
        )
        print(f"response:{completion.choices[0].message.content}")
        print(f"+++++++++++++++++++++++++++++++++++")

        history += [[prompt, completion.choices[0].message.content]]
        answer_result = AnswerResult()
        answer_result.history = history
        answer_result.llm_output = {"answer": completion.choices[0].message.content}
        generate_with_callback(answer_result)
=======
        msg = build_message_list(prompt, history=history)

        if streaming:
            params = {"stream": streaming,
                      "model": self.model_name,
                      "stop": stop}
            out_str = ""
            for stream_resp in self.completion_with_retry(
                    messages=msg,
                    **params
            ):
                role = stream_resp["choices"][0]["delta"].get("role", "")
                token = stream_resp["choices"][0]["delta"].get("content", "")
                out_str += token
                history[-1] = [prompt, out_str]
                answer_result = AnswerResult()
                answer_result.history = history
                answer_result.llm_output = {"answer": out_str}
                generate_with_callback(answer_result)
        else:

            params = {"stream": streaming,
                      "model": self.model_name,
                      "stop": stop}
            response = self.completion_with_retry(
                messages=msg,
                **params
            )
            role = response["choices"][0]["message"].get("role", "")
            content = response["choices"][0]["message"].get("content", "")
            history += [[prompt, content]]
            answer_result = AnswerResult()
            answer_result.history = history
            answer_result.llm_output = {"answer": content}
            generate_with_callback(answer_result)


if __name__ == "__main__":

    chain = FastChatOpenAILLMChain()

    chain.set_api_key("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")
    # chain.set_api_base_url("https://api.openai.com/v1")
    # chain.call_model_name("gpt-3.5-turbo")

    answer_result_stream_result = chain({"streaming": True,
                                         "prompt": "你好",
                                         "history": []
                                         })

    for answer_result in answer_result_stream_result['answer_result_stream']:
        resp = answer_result.llm_output["answer"]
        print(resp)
>>>>>>> f88bf2cb
<|MERGE_RESOLUTION|>--- conflicted
+++ resolved
@@ -204,21 +204,6 @@
                 "due to an old version of the openai package. Try upgrading it "
                 "with `pip install --upgrade openai`."
             )
-<<<<<<< HEAD
-        # create a chat completion
-        completion = openai.ChatCompletion.create(
-            model=self.model_name,
-            messages=build_message_list(prompt,history=history)
-        )
-        print(f"response:{completion.choices[0].message.content}")
-        print(f"+++++++++++++++++++++++++++++++++++")
-
-        history += [[prompt, completion.choices[0].message.content]]
-        answer_result = AnswerResult()
-        answer_result.history = history
-        answer_result.llm_output = {"answer": completion.choices[0].message.content}
-        generate_with_callback(answer_result)
-=======
         msg = build_message_list(prompt, history=history)
 
         if streaming:
@@ -271,5 +256,4 @@
 
     for answer_result in answer_result_stream_result['answer_result_stream']:
         resp = answer_result.llm_output["answer"]
-        print(resp)
->>>>>>> f88bf2cb
+        print(resp)