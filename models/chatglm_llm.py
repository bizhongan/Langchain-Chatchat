import json
from langchain.llms.base import LLM
from typing import Optional, List
from langchain.llms.utils import enforce_stop_tokens
from transformers import AutoTokenizer, AutoModel, AutoConfig
import torch
from configs.model_config import LLM_DEVICE

from typing import Dict, Tuple, Union, Optional

DEVICE = LLM_DEVICE
DEVICE_ID = "0" if torch.cuda.is_available() else None
CUDA_DEVICE = f"{DEVICE}:{DEVICE_ID}" if DEVICE_ID else DEVICE


def torch_gc():
    if torch.cuda.is_available():
        with torch.cuda.device(CUDA_DEVICE):
            torch.cuda.empty_cache()
            torch.cuda.ipc_collect()


def auto_configure_device_map(num_gpus: int) -> Dict[str, int]:
    # transformer.word_embeddings 占用1层
    # transformer.final_layernorm 和 lm_head 占用1层
    # transformer.layers 占用 28 层
    # 总共30层分配到num_gpus张卡上
    num_trans_layers = 28
    per_gpu_layers = 30 / num_gpus

    # bugfix: 在linux中调用torch.embedding传入的weight,input不在同一device上,导致RuntimeError
    # windows下 model.device 会被设置成 transformer.word_embeddings.device
    # linux下 model.device 会被设置成 lm_head.device
    # 在调用chat或者stream_chat时,input_ids会被放到model.device上
    # 如果transformer.word_embeddings.device和model.device不同,则会导致RuntimeError
    # 因此这里将transformer.word_embeddings,transformer.final_layernorm,lm_head都放到第一张卡上
    device_map = {'transformer.word_embeddings': 0,
                  'transformer.final_layernorm': 0, 'lm_head': 0}

    used = 2
    gpu_target = 0
    for i in range(num_trans_layers):
        if used >= per_gpu_layers:
            gpu_target += 1
            used = 0
        assert gpu_target < num_gpus
        device_map[f'transformer.layers.{i}'] = gpu_target
        used += 1

    return device_map


class ChatGLM(LLM):
    max_token: int = 10000
    temperature: float = 0.01
    top_p = 0.9
    history = []
    tokenizer: object = None
    model: object = None
    history_len: int = 10

    def __init__(self):
        super().__init__()

    @property
    def _llm_type(self) -> str:
        return "ChatGLM"

    def _call(self,
              prompt: str,
              stop: Optional[List[str]] = None) -> str:
        response, _ = self.model.chat(
            self.tokenizer,
            prompt,
            history=self.history[-self.history_len:] if self.history_len>0 else [],
            max_length=self.max_token,
            temperature=self.temperature,
        )
        torch_gc()
        if stop is not None:
            response = enforce_stop_tokens(response, stop)
        self.history = self.history+[[None, response]]
        return response

    def load_model(self,
                   model_name_or_path: str = "THUDM/chatglm-6b",
                   llm_device=LLM_DEVICE,
<<<<<<< HEAD
                   device_map: Optional[Dict[str, int]] = None,
                   **kwargs):
=======
                   use_ptuning_v2=False):
>>>>>>> fc6f0079
        self.tokenizer = AutoTokenizer.from_pretrained(
            model_name_or_path,
            trust_remote_code=True
        )

        model_config = AutoConfig.from_pretrained(model_name_or_path, trust_remote_code=True)

        if use_ptuning_v2:
            try:
                prefix_encoder_file = open('ptuning-v2/config.json', 'r')
                prefix_encoder_config = json.loads(prefix_encoder_file.read())
                prefix_encoder_file.close()
                model_config.pre_seq_len = prefix_encoder_config['pre_seq_len']
                model_config.prefix_projection = prefix_encoder_config['prefix_projection']
            except Exception:
                print("加载PrefixEncoder config.json失败")

        if torch.cuda.is_available() and llm_device.lower().startswith("cuda"):
<<<<<<< HEAD
            # 根据当前设备GPU数量决定是否进行多卡部署
            num_gpus = torch.cuda.device_count()
            if num_gpus < 2 and device_map is None:
                self.model = (
                    AutoModel.from_pretrained(
                        model_name_or_path, 
                        trust_remote_code=True, 
                        **kwargs)
                    .half()
                    .cuda()
                )
            else:
                from accelerate import dispatch_model

                model = AutoModel.from_pretrained(model_name_or_path, trust_remote_code=True, **kwargs).half()
                # 可传入device_map自定义每张卡的部署情况
                if device_map is None:
                    device_map = auto_configure_device_map(num_gpus)

                self.model = dispatch_model(model, device_map=device_map)
=======
            self.model = (
                AutoModel.from_pretrained(
                    model_name_or_path,
                    config=model_config,
                    trust_remote_code=True)
                .half()
                .cuda()
            )
>>>>>>> fc6f0079
        else:
            self.model = (
                AutoModel.from_pretrained(
                    model_name_or_path,
                    config=model_config,
                    trust_remote_code=True)
                .float()
                .to(llm_device)
            )

        if use_ptuning_v2:
            try:
                prefix_state_dict = torch.load('ptuning-v2/pytorch_model.bin')
                new_prefix_state_dict = {}
                for k, v in prefix_state_dict.items():
                    if k.startswith("transformer.prefix_encoder."):
                        new_prefix_state_dict[k[len("transformer.prefix_encoder."):]] = v
                self.model.transformer.prefix_encoder.load_state_dict(new_prefix_state_dict)
                self.model.transformer.prefix_encoder.float()
            except Exception:
                print("加载PrefixEncoder模型参数失败")

        self.model = self.model.eval()<|MERGE_RESOLUTION|>--- conflicted
+++ resolved
@@ -85,12 +85,9 @@
     def load_model(self,
                    model_name_or_path: str = "THUDM/chatglm-6b",
                    llm_device=LLM_DEVICE,
-<<<<<<< HEAD
+                   use_ptuning_v2=False,
                    device_map: Optional[Dict[str, int]] = None,
                    **kwargs):
-=======
-                   use_ptuning_v2=False):
->>>>>>> fc6f0079
         self.tokenizer = AutoTokenizer.from_pretrained(
             model_name_or_path,
             trust_remote_code=True
@@ -109,13 +106,13 @@
                 print("加载PrefixEncoder config.json失败")
 
         if torch.cuda.is_available() and llm_device.lower().startswith("cuda"):
-<<<<<<< HEAD
             # 根据当前设备GPU数量决定是否进行多卡部署
             num_gpus = torch.cuda.device_count()
             if num_gpus < 2 and device_map is None:
                 self.model = (
                     AutoModel.from_pretrained(
-                        model_name_or_path, 
+                        model_name_or_path,
+                        config=model_config,
                         trust_remote_code=True, 
                         **kwargs)
                     .half()
@@ -130,7 +127,6 @@
                     device_map = auto_configure_device_map(num_gpus)
 
                 self.model = dispatch_model(model, device_map=device_map)
-=======
             self.model = (
                 AutoModel.from_pretrained(
                     model_name_or_path,
@@ -139,7 +135,6 @@
                 .half()
                 .cuda()
             )
->>>>>>> fc6f0079
         else:
             self.model = (
                 AutoModel.from_pretrained(
